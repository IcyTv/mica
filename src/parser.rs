--- conflicted
+++ resolved
@@ -370,21 +370,13 @@
       }
    }
 
-<<<<<<< HEAD
-   pub fn parse(mut self) -> Result<Box<Node>, Error> {
-=======
    pub fn parse(mut self) -> Result<(Ast, NodeId), Error> {
->>>>>>> 8f8908e1
       let first_token = self.lexer.peek()?;
       let mut main = Vec::new();
       Ok(loop {
          let item = self.parse_item()?;
          main.push(item);
          if self.lexer.peek()?.kind == TokenKind::Eof {
-<<<<<<< HEAD
-            let main = Box::new(Node::new(first_token.location, NodeKind::Main(main)));
-            break main;
-=======
             let main = self
                .ast
                .build_node(NodeKind::Main, ())
@@ -392,7 +384,6 @@
                .with_children(main)
                .done();
             break (self.ast, main);
->>>>>>> 8f8908e1
          }
       })
    }
